--- conflicted
+++ resolved
@@ -24,16 +24,11 @@
 	return z, nil
 }
 
-<<<<<<< HEAD
-func (z *ZCashRPC) Initialize(mempool *bchain.Mempool) error {
-	z.Mempool = mempool
+func (z *ZCashRPC) Initialize() error {
+	z.Mempool = bchain.NewMempool(z)
 	z.Parser = &ZCashBlockParser{}
 	z.Testnet = false
 	z.Network = "livenet"
-=======
-func (z *ZCashRPC) Initialize() error {
-	z.Mempool = bchain.NewMempool(z)
->>>>>>> f0552ec4
 
 	glog.Info("rpc: block chain mainnet")
 
